package com.tinkerpop.gremlin.server;

import io.netty.buffer.ByteBuf;
import io.netty.buffer.Unpooled;
import io.netty.channel.ChannelFuture;
import io.netty.channel.ChannelFutureListener;
import io.netty.channel.ChannelHandlerContext;
import io.netty.channel.DefaultFileRegion;
import io.netty.channel.SimpleChannelInboundHandler;
import io.netty.handler.codec.http.DefaultFullHttpResponse;
import io.netty.handler.codec.http.DefaultHttpResponse;
import io.netty.handler.codec.http.FullHttpRequest;
import io.netty.handler.codec.http.FullHttpResponse;
import io.netty.handler.codec.http.HttpHeaders;
import io.netty.handler.codec.http.HttpResponse;
import io.netty.handler.codec.http.HttpResponseStatus;
import io.netty.handler.codec.http.LastHttpContent;
import io.netty.handler.codec.http.websocketx.CloseWebSocketFrame;
import io.netty.handler.codec.http.websocketx.PingWebSocketFrame;
import io.netty.handler.codec.http.websocketx.PongWebSocketFrame;
import io.netty.handler.codec.http.websocketx.TextWebSocketFrame;
import io.netty.handler.codec.http.websocketx.WebSocketFrame;
import io.netty.handler.codec.http.websocketx.WebSocketServerHandshaker;
import io.netty.handler.codec.http.websocketx.WebSocketServerHandshakerFactory;
import io.netty.handler.stream.ChunkedFile;
import io.netty.util.CharsetUtil;
import org.slf4j.Logger;
import org.slf4j.LoggerFactory;

import java.io.File;
import java.io.FileNotFoundException;
import java.io.RandomAccessFile;
import java.io.UnsupportedEncodingException;
import java.net.URLDecoder;
import java.text.SimpleDateFormat;
import java.util.Calendar;
import java.util.Date;
import java.util.GregorianCalendar;
import java.util.Locale;
import java.util.TimeZone;
import java.util.regex.Pattern;

import static io.netty.handler.codec.http.HttpHeaders.Names.CACHE_CONTROL;
import static io.netty.handler.codec.http.HttpHeaders.Names.CONNECTION;
import static io.netty.handler.codec.http.HttpHeaders.Names.CONTENT_TYPE;
import static io.netty.handler.codec.http.HttpHeaders.Names.DATE;
import static io.netty.handler.codec.http.HttpHeaders.Names.EXPIRES;
import static io.netty.handler.codec.http.HttpHeaders.Names.HOST;
import static io.netty.handler.codec.http.HttpHeaders.Names.IF_MODIFIED_SINCE;
import static io.netty.handler.codec.http.HttpHeaders.Names.LAST_MODIFIED;
import static io.netty.handler.codec.http.HttpHeaders.isKeepAlive;
import static io.netty.handler.codec.http.HttpHeaders.setContentLength;
import static io.netty.handler.codec.http.HttpMethod.GET;
import static io.netty.handler.codec.http.HttpResponseStatus.BAD_REQUEST;
import static io.netty.handler.codec.http.HttpResponseStatus.FORBIDDEN;
import static io.netty.handler.codec.http.HttpResponseStatus.NOT_FOUND;
import static io.netty.handler.codec.http.HttpResponseStatus.NOT_MODIFIED;
import static io.netty.handler.codec.http.HttpResponseStatus.OK;
import static io.netty.handler.codec.http.HttpVersion.HTTP_1_1;

/**
 * Adapted from https://github.com/netty/netty/tree/netty-4.0.10.Final/example/src/main/java/io/netty/example/http/websocketx/server
 *
 * @author Stephen Mallette (http://stephen.genoprime.com)
 */
public class GremlinServerHandler extends SimpleChannelInboundHandler<Object> {
    private static final Logger logger = LoggerFactory.getLogger(GremlinServerHandler.class);

    private static final String HTTP_DATE_FORMAT = "EEE, dd MMM yyyy HH:mm:ss zzz";
    private static final String HTTP_DATE_GMT_TIMEZONE = "GMT";
    private static final int HTTP_CACHE_SECONDS = 60;
    private static final String HTTP_DEFAULT_CONTENT_TYPE = "text/plain";
    private static final Pattern INSECURE_URI = Pattern.compile(".*[<>&\"].*");

    private WebSocketServerHandshaker handshaker;
<<<<<<< HEAD
    private final boolean useSendFile;
    private final String webSocketRoute;
    private final String staticFilePath;

    public GremlinServerHandler() {
        this("/gremlin", "src/main/resources/web", true);
    }

    public GremlinServerHandler(final String webSocketRoute, final String staticFilePath, final boolean useSendFile) {
        this.webSocketRoute = webSocketRoute;
        this.staticFilePath = staticFilePath;
        this.useSendFile = useSendFile;
=======
    private final Settings settings;
    private final GremlinServer.Graphs graphs;

    public GremlinServerHandler(final Settings settings, final GremlinServer.Graphs graphs) {
        if (logger.isDebugEnabled()) logger.debug("GremlinServerHandler initialized.");
        this.settings = settings;
        this.graphs = graphs;
>>>>>>> f41f839d
    }

    @Override
    public void channelRead0(final ChannelHandlerContext ctx, final Object msg) throws Exception {
        if (msg instanceof FullHttpRequest) {
            handleHttpRequest(ctx, (FullHttpRequest) msg);
        } else if (msg instanceof WebSocketFrame) {
            handleWebSocketFrame(ctx, (WebSocketFrame) msg);
        }
    }

    @Override
    public void channelReadComplete(final ChannelHandlerContext ctx) throws Exception {
        ctx.flush();
    }

    private void handleHttpRequest(final ChannelHandlerContext ctx, final FullHttpRequest req) throws Exception {
        // Handle a bad request.
        if (!req.getDecoderResult().isSuccess()) {
            sendHttpResponse(ctx, req, new DefaultFullHttpResponse(HTTP_1_1, BAD_REQUEST));
            return;
        }

        // Allow only GET methods.
        if (req.getMethod() != GET) {
            sendHttpResponse(ctx, req, new DefaultFullHttpResponse(HTTP_1_1, FORBIDDEN));
            return;
        }

<<<<<<< HEAD
        final String uri = req.getUri();
=======
        // Send the demo page and favicon.ico
        if ("/".equals(req.getUri())) {
            final ByteBuf content = IndexPage.getContent(getWebSocketLocation(req));
            final FullHttpResponse res = new DefaultFullHttpResponse(HTTP_1_1, OK, content);
>>>>>>> f41f839d

        if (uri.startsWith(webSocketRoute)) {
            // Web socket handshake
            WebSocketServerHandshakerFactory wsFactory = new WebSocketServerHandshakerFactory(
                    getWebSocketLocation(req), null, false);
            handshaker = wsFactory.newHandshaker(req);
            if (handshaker == null) {
                WebSocketServerHandshakerFactory.sendUnsupportedWebSocketVersionResponse(ctx.channel());
            } else {
                handshaker.handshake(ctx.channel(), req);
            }
        } else {
            // Static file request
            final String path = sanitizeUri(uri);

<<<<<<< HEAD
            if (path == null) {
                sendError(ctx, FORBIDDEN);
                return;
            }

            File file = new File(path);
            if (file.isHidden() || !file.exists()) {
                sendError(ctx, NOT_FOUND);
                return;
            }

            if (file.isDirectory()) {
                sendError(ctx, FORBIDDEN);
                return;
            }

            if (!file.isFile()) {
                sendError(ctx, FORBIDDEN);
                return;
            }

            // Cache Validation
            String ifModifiedSince = req.headers().get(IF_MODIFIED_SINCE);
            if (ifModifiedSince != null && !ifModifiedSince.isEmpty()) {
                SimpleDateFormat dateFormatter = new SimpleDateFormat(HTTP_DATE_FORMAT, Locale.US);
                Date ifModifiedSinceDate = dateFormatter.parse(ifModifiedSince);

                // Only compare up to the second because the datetime format we send to the client
                // does not have milliseconds
                long ifModifiedSinceDateSeconds = ifModifiedSinceDate.getTime() / 1000;
                long fileLastModifiedSeconds = file.lastModified() / 1000;
                if (ifModifiedSinceDateSeconds == fileLastModifiedSeconds) {
                    sendNotModified(ctx);
                    return;
                }
            }

            RandomAccessFile raf;
            try {
                raf = new RandomAccessFile(file, "r");
            } catch (FileNotFoundException fnfe) {
                sendError(ctx, NOT_FOUND);
                return;
            }
            long fileLength = raf.length();

            HttpResponse response = new DefaultHttpResponse(HTTP_1_1, OK);
            setContentLength(response, fileLength);
            setContentTypeHeader(response, file);
            setDateAndCacheHeaders(response, file);
            if (isKeepAlive(req)) {
                response.headers().set(CONNECTION, HttpHeaders.Values.KEEP_ALIVE);
            }

            // Write the initial line and the header.
            ctx.write(response);

            // Write the content.
            ChannelFuture sendFileFuture;
            if (useSendFile) {
                sendFileFuture =
                        ctx.write(new DefaultFileRegion(raf.getChannel(), 0, fileLength), ctx.newProgressivePromise());
            } else {
                sendFileFuture =
                        ctx.write(new ChunkedFile(raf, 0, fileLength, 8192), ctx.newProgressivePromise());
            }

            // Write the end marker
            ChannelFuture lastContentFuture = ctx.writeAndFlush(LastHttpContent.EMPTY_LAST_CONTENT);

            // Decide whether to close the connection or not.
            if (!isKeepAlive(req)) {
                // Close the connection when the whole content is written out.
                lastContentFuture.addListener(ChannelFutureListener.CLOSE);
            }
=======
            sendHttpResponse(ctx, req, res);
            return;
        }
        if ("/favicon.ico".equals(req.getUri())) {
            final FullHttpResponse res = new DefaultFullHttpResponse(HTTP_1_1, NOT_FOUND);
            sendHttpResponse(ctx, req, res);
            return;
        }

        // Handshake
        final WebSocketServerHandshakerFactory wsFactory = new WebSocketServerHandshakerFactory(
                getWebSocketLocation(req), null, false);
        handshaker = wsFactory.newHandshaker(req);
        if (handshaker == null) {
            WebSocketServerHandshakerFactory.sendUnsupportedWebSocketVersionResponse(ctx.channel());
        } else {
            handshaker.handshake(ctx.channel(), req);
>>>>>>> f41f839d
        }
    }

    private void handleWebSocketFrame(final ChannelHandlerContext ctx, final WebSocketFrame frame) {

        // Check for closing frame
        if (frame instanceof CloseWebSocketFrame) {
            handshaker.close(ctx.channel(), (CloseWebSocketFrame) frame.retain());
            return;
        }
        if (frame instanceof PingWebSocketFrame) {
            ctx.channel().write(new PongWebSocketFrame(frame.content().retain()));
            return;
        }
        if (!(frame instanceof TextWebSocketFrame)) {
            throw new UnsupportedOperationException(String.format("%s frame types not supported", frame.getClass()
                    .getName()));
        }

        // todo: support both text and binary where binary allows for versioning of the messages.
        final String request = ((TextWebSocketFrame) frame).text();
        final RequestMessage requestMessage = RequestMessage.Serializer.parse(request).orElse(RequestMessage.INVALID);
        OpProcessor.instance().select(requestMessage).accept(new Context(requestMessage, ctx, settings, graphs));
    }

    private static void sendHttpResponse(
            final ChannelHandlerContext ctx, FullHttpRequest req, FullHttpResponse res) {

        // Generate an error page if response getStatus code is not OK (200).
        if (res.getStatus().code() != 200) {
            final ByteBuf buf = Unpooled.copiedBuffer(res.getStatus().toString(), CharsetUtil.UTF_8);
            res.content().writeBytes(buf);
            buf.release();
            setContentLength(res, res.content().readableBytes());
        }

        // Send the response and close the connection if necessary.
        final ChannelFuture f = ctx.channel().writeAndFlush(res);
        if (!isKeepAlive(req) || res.getStatus().code() != 200) {
            f.addListener(ChannelFutureListener.CLOSE);
        }
    }

    @Override
    public void exceptionCaught(ChannelHandlerContext ctx, Throwable cause) throws Exception {
        cause.printStackTrace();
        ctx.close();
    }

    private String getWebSocketLocation(FullHttpRequest req) {
        return "ws://" + req.headers().get(HOST) + webSocketRoute;
    }

    private String sanitizeUri(String uri) {
        // Decode the path.
        try {
            uri = URLDecoder.decode(uri, "UTF-8");
        } catch (UnsupportedEncodingException e) {
            try {
                uri = URLDecoder.decode(uri, "ISO-8859-1");
            } catch (UnsupportedEncodingException e1) {
                throw new Error();
            }
        }

        if (!uri.startsWith("/")) {
            return null;
        }

        if (uri.endsWith("/")) {
            uri = "/index.html";
        }

        // Strip URL parameters
        int pos = uri.indexOf("?");
        if (pos != -1) {
            uri = uri.substring(0, pos);
        }

        // Convert file separators.
        uri = uri.replace('/', File.separatorChar);

        // Simplistic dumb security check.
        // You will have to do something serious in the production environment.
        if (uri.contains(File.separator + '.') ||
                uri.contains('.' + File.separator) ||
                uri.startsWith(".") || uri.endsWith(".") ||
                INSECURE_URI.matcher(uri).matches()) {
            return null;
        }

        // Convert to absolute path.
        return System.getProperty("user.dir") + File.separator + staticFilePath + uri;
    }

    private static void sendError(ChannelHandlerContext ctx, HttpResponseStatus status) {
        FullHttpResponse response = new DefaultFullHttpResponse(
                HTTP_1_1, status, Unpooled.copiedBuffer("Failure: " + status.toString() + "\r\n", CharsetUtil.UTF_8));
        response.headers().set(CONTENT_TYPE, "text/plain; charset=UTF-8");

        // Close the connection as soon as the error message is sent.
        ctx.writeAndFlush(response).addListener(ChannelFutureListener.CLOSE);
    }

    /**
     * When file timestamp is the same as what the browser is sending up, send a "304 Not Modified"
     *
     * @param ctx  context
     *
     */
    private static void sendNotModified(ChannelHandlerContext ctx) {
        FullHttpResponse response = new DefaultFullHttpResponse(HTTP_1_1, NOT_MODIFIED);
        setDateHeader(response);

        // Close the connection as soon as the error message is sent.
        ctx.writeAndFlush(response).addListener(ChannelFutureListener.CLOSE);
    }

    /**
     * Sets the Date header for the HTTP response
     *
     * @param response  HTTP response
     *
     */
    private static void setDateHeader(FullHttpResponse response) {
        SimpleDateFormat dateFormatter = new SimpleDateFormat(HTTP_DATE_FORMAT, Locale.US);
        dateFormatter.setTimeZone(TimeZone.getTimeZone(HTTP_DATE_GMT_TIMEZONE));

        Calendar time = new GregorianCalendar();
        response.headers().set(DATE, dateFormatter.format(time.getTime()));
    }

    /**
     * Sets the Date and Cache headers for the HTTP Response
     *
     * @param response  HTTP response
     * @param file      file to extract date and cache
     *
     */
    private static void setDateAndCacheHeaders(HttpResponse response, File file) {
        SimpleDateFormat dateFormatter = new SimpleDateFormat(HTTP_DATE_FORMAT, Locale.US);
        dateFormatter.setTimeZone(TimeZone.getTimeZone(HTTP_DATE_GMT_TIMEZONE));

        // Date header
        Calendar time = new GregorianCalendar();
        response.headers().set(DATE, dateFormatter.format(time.getTime()));

        // Add cache headers
        time.add(Calendar.SECOND, HTTP_CACHE_SECONDS);
        response.headers().set(EXPIRES, dateFormatter.format(time.getTime()));
        response.headers().set(CACHE_CONTROL, "private, max-age=" + HTTP_CACHE_SECONDS);
        response.headers().set(
                LAST_MODIFIED, dateFormatter.format(new Date(file.lastModified())));
    }

    /**
     * Sets the content type header for the HTTP Response
     *
     * @param response  HTTP response
     * @param file      file to extract content type
     *
     */
    private static void setContentTypeHeader(HttpResponse response, File file) {
        String path = file.getPath();

        int pos = path.lastIndexOf(".");
        if (pos > 0) {
            String ext = path.substring(pos + 1);
            String contentType = MimeType.get(ext, HTTP_DEFAULT_CONTENT_TYPE);
            response.headers().set(CONTENT_TYPE, contentType);
        } else {
            response.headers().set(CONTENT_TYPE, HTTP_DEFAULT_CONTENT_TYPE);
        }
    }
}<|MERGE_RESOLUTION|>--- conflicted
+++ resolved
@@ -5,16 +5,10 @@
 import io.netty.channel.ChannelFuture;
 import io.netty.channel.ChannelFutureListener;
 import io.netty.channel.ChannelHandlerContext;
-import io.netty.channel.DefaultFileRegion;
 import io.netty.channel.SimpleChannelInboundHandler;
 import io.netty.handler.codec.http.DefaultFullHttpResponse;
-import io.netty.handler.codec.http.DefaultHttpResponse;
 import io.netty.handler.codec.http.FullHttpRequest;
 import io.netty.handler.codec.http.FullHttpResponse;
-import io.netty.handler.codec.http.HttpHeaders;
-import io.netty.handler.codec.http.HttpResponse;
-import io.netty.handler.codec.http.HttpResponseStatus;
-import io.netty.handler.codec.http.LastHttpContent;
 import io.netty.handler.codec.http.websocketx.CloseWebSocketFrame;
 import io.netty.handler.codec.http.websocketx.PingWebSocketFrame;
 import io.netty.handler.codec.http.websocketx.PongWebSocketFrame;
@@ -22,39 +16,18 @@
 import io.netty.handler.codec.http.websocketx.WebSocketFrame;
 import io.netty.handler.codec.http.websocketx.WebSocketServerHandshaker;
 import io.netty.handler.codec.http.websocketx.WebSocketServerHandshakerFactory;
-import io.netty.handler.stream.ChunkedFile;
 import io.netty.util.CharsetUtil;
 import org.slf4j.Logger;
 import org.slf4j.LoggerFactory;
 
-import java.io.File;
-import java.io.FileNotFoundException;
-import java.io.RandomAccessFile;
-import java.io.UnsupportedEncodingException;
-import java.net.URLDecoder;
-import java.text.SimpleDateFormat;
-import java.util.Calendar;
-import java.util.Date;
-import java.util.GregorianCalendar;
-import java.util.Locale;
-import java.util.TimeZone;
-import java.util.regex.Pattern;
-
-import static io.netty.handler.codec.http.HttpHeaders.Names.CACHE_CONTROL;
-import static io.netty.handler.codec.http.HttpHeaders.Names.CONNECTION;
 import static io.netty.handler.codec.http.HttpHeaders.Names.CONTENT_TYPE;
-import static io.netty.handler.codec.http.HttpHeaders.Names.DATE;
-import static io.netty.handler.codec.http.HttpHeaders.Names.EXPIRES;
 import static io.netty.handler.codec.http.HttpHeaders.Names.HOST;
-import static io.netty.handler.codec.http.HttpHeaders.Names.IF_MODIFIED_SINCE;
-import static io.netty.handler.codec.http.HttpHeaders.Names.LAST_MODIFIED;
 import static io.netty.handler.codec.http.HttpHeaders.isKeepAlive;
 import static io.netty.handler.codec.http.HttpHeaders.setContentLength;
 import static io.netty.handler.codec.http.HttpMethod.GET;
 import static io.netty.handler.codec.http.HttpResponseStatus.BAD_REQUEST;
 import static io.netty.handler.codec.http.HttpResponseStatus.FORBIDDEN;
 import static io.netty.handler.codec.http.HttpResponseStatus.NOT_FOUND;
-import static io.netty.handler.codec.http.HttpResponseStatus.NOT_MODIFIED;
 import static io.netty.handler.codec.http.HttpResponseStatus.OK;
 import static io.netty.handler.codec.http.HttpVersion.HTTP_1_1;
 
@@ -66,27 +39,9 @@
 public class GremlinServerHandler extends SimpleChannelInboundHandler<Object> {
     private static final Logger logger = LoggerFactory.getLogger(GremlinServerHandler.class);
 
-    private static final String HTTP_DATE_FORMAT = "EEE, dd MMM yyyy HH:mm:ss zzz";
-    private static final String HTTP_DATE_GMT_TIMEZONE = "GMT";
-    private static final int HTTP_CACHE_SECONDS = 60;
-    private static final String HTTP_DEFAULT_CONTENT_TYPE = "text/plain";
-    private static final Pattern INSECURE_URI = Pattern.compile(".*[<>&\"].*");
+    private static final String WEBSOCKET_PATH = "/gremlin";
 
     private WebSocketServerHandshaker handshaker;
-<<<<<<< HEAD
-    private final boolean useSendFile;
-    private final String webSocketRoute;
-    private final String staticFilePath;
-
-    public GremlinServerHandler() {
-        this("/gremlin", "src/main/resources/web", true);
-    }
-
-    public GremlinServerHandler(final String webSocketRoute, final String staticFilePath, final boolean useSendFile) {
-        this.webSocketRoute = webSocketRoute;
-        this.staticFilePath = staticFilePath;
-        this.useSendFile = useSendFile;
-=======
     private final Settings settings;
     private final GremlinServer.Graphs graphs;
 
@@ -94,7 +49,6 @@
         if (logger.isDebugEnabled()) logger.debug("GremlinServerHandler initialized.");
         this.settings = settings;
         this.graphs = graphs;
->>>>>>> f41f839d
     }
 
     @Override
@@ -124,106 +78,14 @@
             return;
         }
 
-<<<<<<< HEAD
-        final String uri = req.getUri();
-=======
         // Send the demo page and favicon.ico
         if ("/".equals(req.getUri())) {
             final ByteBuf content = IndexPage.getContent(getWebSocketLocation(req));
             final FullHttpResponse res = new DefaultFullHttpResponse(HTTP_1_1, OK, content);
->>>>>>> f41f839d
 
-        if (uri.startsWith(webSocketRoute)) {
-            // Web socket handshake
-            WebSocketServerHandshakerFactory wsFactory = new WebSocketServerHandshakerFactory(
-                    getWebSocketLocation(req), null, false);
-            handshaker = wsFactory.newHandshaker(req);
-            if (handshaker == null) {
-                WebSocketServerHandshakerFactory.sendUnsupportedWebSocketVersionResponse(ctx.channel());
-            } else {
-                handshaker.handshake(ctx.channel(), req);
-            }
-        } else {
-            // Static file request
-            final String path = sanitizeUri(uri);
+            res.headers().set(CONTENT_TYPE, "text/html; charset=UTF-8");
+            setContentLength(res, content.readableBytes());
 
-<<<<<<< HEAD
-            if (path == null) {
-                sendError(ctx, FORBIDDEN);
-                return;
-            }
-
-            File file = new File(path);
-            if (file.isHidden() || !file.exists()) {
-                sendError(ctx, NOT_FOUND);
-                return;
-            }
-
-            if (file.isDirectory()) {
-                sendError(ctx, FORBIDDEN);
-                return;
-            }
-
-            if (!file.isFile()) {
-                sendError(ctx, FORBIDDEN);
-                return;
-            }
-
-            // Cache Validation
-            String ifModifiedSince = req.headers().get(IF_MODIFIED_SINCE);
-            if (ifModifiedSince != null && !ifModifiedSince.isEmpty()) {
-                SimpleDateFormat dateFormatter = new SimpleDateFormat(HTTP_DATE_FORMAT, Locale.US);
-                Date ifModifiedSinceDate = dateFormatter.parse(ifModifiedSince);
-
-                // Only compare up to the second because the datetime format we send to the client
-                // does not have milliseconds
-                long ifModifiedSinceDateSeconds = ifModifiedSinceDate.getTime() / 1000;
-                long fileLastModifiedSeconds = file.lastModified() / 1000;
-                if (ifModifiedSinceDateSeconds == fileLastModifiedSeconds) {
-                    sendNotModified(ctx);
-                    return;
-                }
-            }
-
-            RandomAccessFile raf;
-            try {
-                raf = new RandomAccessFile(file, "r");
-            } catch (FileNotFoundException fnfe) {
-                sendError(ctx, NOT_FOUND);
-                return;
-            }
-            long fileLength = raf.length();
-
-            HttpResponse response = new DefaultHttpResponse(HTTP_1_1, OK);
-            setContentLength(response, fileLength);
-            setContentTypeHeader(response, file);
-            setDateAndCacheHeaders(response, file);
-            if (isKeepAlive(req)) {
-                response.headers().set(CONNECTION, HttpHeaders.Values.KEEP_ALIVE);
-            }
-
-            // Write the initial line and the header.
-            ctx.write(response);
-
-            // Write the content.
-            ChannelFuture sendFileFuture;
-            if (useSendFile) {
-                sendFileFuture =
-                        ctx.write(new DefaultFileRegion(raf.getChannel(), 0, fileLength), ctx.newProgressivePromise());
-            } else {
-                sendFileFuture =
-                        ctx.write(new ChunkedFile(raf, 0, fileLength, 8192), ctx.newProgressivePromise());
-            }
-
-            // Write the end marker
-            ChannelFuture lastContentFuture = ctx.writeAndFlush(LastHttpContent.EMPTY_LAST_CONTENT);
-
-            // Decide whether to close the connection or not.
-            if (!isKeepAlive(req)) {
-                // Close the connection when the whole content is written out.
-                lastContentFuture.addListener(ChannelFutureListener.CLOSE);
-            }
-=======
             sendHttpResponse(ctx, req, res);
             return;
         }
@@ -241,7 +103,6 @@
             WebSocketServerHandshakerFactory.sendUnsupportedWebSocketVersionResponse(ctx.channel());
         } else {
             handshaker.handshake(ctx.channel(), req);
->>>>>>> f41f839d
         }
     }
 
@@ -291,129 +152,7 @@
         ctx.close();
     }
 
-    private String getWebSocketLocation(FullHttpRequest req) {
-        return "ws://" + req.headers().get(HOST) + webSocketRoute;
-    }
-
-    private String sanitizeUri(String uri) {
-        // Decode the path.
-        try {
-            uri = URLDecoder.decode(uri, "UTF-8");
-        } catch (UnsupportedEncodingException e) {
-            try {
-                uri = URLDecoder.decode(uri, "ISO-8859-1");
-            } catch (UnsupportedEncodingException e1) {
-                throw new Error();
-            }
-        }
-
-        if (!uri.startsWith("/")) {
-            return null;
-        }
-
-        if (uri.endsWith("/")) {
-            uri = "/index.html";
-        }
-
-        // Strip URL parameters
-        int pos = uri.indexOf("?");
-        if (pos != -1) {
-            uri = uri.substring(0, pos);
-        }
-
-        // Convert file separators.
-        uri = uri.replace('/', File.separatorChar);
-
-        // Simplistic dumb security check.
-        // You will have to do something serious in the production environment.
-        if (uri.contains(File.separator + '.') ||
-                uri.contains('.' + File.separator) ||
-                uri.startsWith(".") || uri.endsWith(".") ||
-                INSECURE_URI.matcher(uri).matches()) {
-            return null;
-        }
-
-        // Convert to absolute path.
-        return System.getProperty("user.dir") + File.separator + staticFilePath + uri;
-    }
-
-    private static void sendError(ChannelHandlerContext ctx, HttpResponseStatus status) {
-        FullHttpResponse response = new DefaultFullHttpResponse(
-                HTTP_1_1, status, Unpooled.copiedBuffer("Failure: " + status.toString() + "\r\n", CharsetUtil.UTF_8));
-        response.headers().set(CONTENT_TYPE, "text/plain; charset=UTF-8");
-
-        // Close the connection as soon as the error message is sent.
-        ctx.writeAndFlush(response).addListener(ChannelFutureListener.CLOSE);
-    }
-
-    /**
-     * When file timestamp is the same as what the browser is sending up, send a "304 Not Modified"
-     *
-     * @param ctx  context
-     *
-     */
-    private static void sendNotModified(ChannelHandlerContext ctx) {
-        FullHttpResponse response = new DefaultFullHttpResponse(HTTP_1_1, NOT_MODIFIED);
-        setDateHeader(response);
-
-        // Close the connection as soon as the error message is sent.
-        ctx.writeAndFlush(response).addListener(ChannelFutureListener.CLOSE);
-    }
-
-    /**
-     * Sets the Date header for the HTTP response
-     *
-     * @param response  HTTP response
-     *
-     */
-    private static void setDateHeader(FullHttpResponse response) {
-        SimpleDateFormat dateFormatter = new SimpleDateFormat(HTTP_DATE_FORMAT, Locale.US);
-        dateFormatter.setTimeZone(TimeZone.getTimeZone(HTTP_DATE_GMT_TIMEZONE));
-
-        Calendar time = new GregorianCalendar();
-        response.headers().set(DATE, dateFormatter.format(time.getTime()));
-    }
-
-    /**
-     * Sets the Date and Cache headers for the HTTP Response
-     *
-     * @param response  HTTP response
-     * @param file      file to extract date and cache
-     *
-     */
-    private static void setDateAndCacheHeaders(HttpResponse response, File file) {
-        SimpleDateFormat dateFormatter = new SimpleDateFormat(HTTP_DATE_FORMAT, Locale.US);
-        dateFormatter.setTimeZone(TimeZone.getTimeZone(HTTP_DATE_GMT_TIMEZONE));
-
-        // Date header
-        Calendar time = new GregorianCalendar();
-        response.headers().set(DATE, dateFormatter.format(time.getTime()));
-
-        // Add cache headers
-        time.add(Calendar.SECOND, HTTP_CACHE_SECONDS);
-        response.headers().set(EXPIRES, dateFormatter.format(time.getTime()));
-        response.headers().set(CACHE_CONTROL, "private, max-age=" + HTTP_CACHE_SECONDS);
-        response.headers().set(
-                LAST_MODIFIED, dateFormatter.format(new Date(file.lastModified())));
-    }
-
-    /**
-     * Sets the content type header for the HTTP Response
-     *
-     * @param response  HTTP response
-     * @param file      file to extract content type
-     *
-     */
-    private static void setContentTypeHeader(HttpResponse response, File file) {
-        String path = file.getPath();
-
-        int pos = path.lastIndexOf(".");
-        if (pos > 0) {
-            String ext = path.substring(pos + 1);
-            String contentType = MimeType.get(ext, HTTP_DEFAULT_CONTENT_TYPE);
-            response.headers().set(CONTENT_TYPE, contentType);
-        } else {
-            response.headers().set(CONTENT_TYPE, HTTP_DEFAULT_CONTENT_TYPE);
-        }
+    private static String getWebSocketLocation(FullHttpRequest req) {
+        return "ws://" + req.headers().get(HOST) + WEBSOCKET_PATH;
     }
 }