/*
 * Licensed to the Apache Software Foundation (ASF) under one
 * or more contributor license agreements.  See the NOTICE file
 * distributed with this work for additional information
 * regarding copyright ownership.  The ASF licenses this file
 * to you under the Apache License, Version 2.0 (the
 * "License"); you may not use this file except in compliance
 * with the License.  You may obtain a copy of the License at
 *
 * http://www.apache.org/licenses/LICENSE-2.0
 *
 * Unless required by applicable law or agreed to in writing,
 * software distributed under the License is distributed on an
 * "AS IS" BASIS, WITHOUT WARRANTIES OR CONDITIONS OF ANY
 * KIND, either express or implied.  See the License for the
 * specific language governing permissions and limitations
 * under the License.
 */

import org.apache.tinkerpop.gremlin.jsr223.CoreImports
import org.apache.tinkerpop.gremlin.process.traversal.TraversalSource
import org.apache.tinkerpop.gremlin.process.traversal.dsl.graph.GraphTraversal
import org.apache.tinkerpop.gremlin.process.traversal.dsl.graph.GraphTraversalSource
import org.apache.tinkerpop.gremlin.process.traversal.P
import org.apache.tinkerpop.gremlin.process.traversal.dsl.graph.__
import org.apache.tinkerpop.gremlin.structure.Direction
import java.lang.reflect.Modifier

def toCSharpTypeMap = ["Long": "long",
                       "Double": "double",
                       "Integer": "int",
                       "String": "string",
                       "boolean": "bool",
                       "Object": "object",
                       "String[]": "string[]",
                       "Object[]": "object[]",
                       "Class": "Type",
                       "Class[]": "Type[]",
                       "java.util.Map<java.lang.String, E2>": "IDictionary<string, E2>",
                       "java.util.Map<java.lang.String, B>": "IDictionary<string, E2>",
                       "java.util.Map<java.lang.Object, E2>": "IDictionary<object, E2>",
                       "java.util.Map<java.lang.Object, B>": "IDictionary<object, E2>",
                       "java.util.List<E>": "IList<E>",
                       "java.util.List<A>": "IList<E2>",
                       "java.util.Map<K, V>": "IDictionary<K, V>",
                       "java.util.Collection<E2>": "ICollection<E2>",
                       "java.util.Collection<B>": "ICollection<E2>",
                       "java.util.Map<K, java.lang.Long>": "IDictionary<K, long>",
                       "TraversalMetrics": "E2",
                       "Traversal": "ITraversal",
                       "Traversal[]": "ITraversal[]",
                       "Predicate": "TraversalPredicate",
                       "P": "TraversalPredicate",
                       "TraversalStrategy": "ITraversalStrategy",
                       "TraversalStrategy[]": "ITraversalStrategy[]",
                       "Function": "object",
                       "BiFunction": "object",
                       "UnaryOperator": "object",
                       "BinaryOperator": "object",
                       "Consumer": "object",
                       "Supplier": "object",
                       "Comparator": "object",
                       "VertexProgram": "object"]

def useE2 = ["E2", "E2"];
def methodsWithSpecificTypes = ["constant": useE2,
                                "limit": useE2,
                                "mean": useE2,
                                "optional": useE2,
                                "range": useE2,
<<<<<<< HEAD
                                "select": ["IDictionary<string, E2>", "E2"],
                                "skip": useE2,
                                "sum": useE2,
                                "tail": useE2,
                                "tree": ["object"],
                                "unfold": useE2,
                                "valueMap": ["IDictionary<TKey, TValue>", "TKey, TValue"],]
=======
                                "sum": useE2,
                                "tail": useE2,
                                "unfold": useE2]                                                        
>>>>>>> 65abea5f

def getCSharpGenericTypeParam = { typeName ->
    def tParam = ""
    if (typeName.contains("E2")) {
        tParam = "<E2>"
    }
    else if (typeName.contains("<K, V>")) {
        tParam = "<K, V>"
    }
    else if (typeName.contains("<K, ")) {
        tParam = "<K>"
    }
    return tParam
}

def toCSharpType = { name ->
    String typeName = toCSharpTypeMap.getOrDefault(name, name);
    if (typeName.equals(name) && (typeName.contains("? extends") || typeName.equals("Tree"))) {
        typeName = "E2"
    }
    return typeName;
}

def toCSharpMethodName = { symbol -> (String) Character.toUpperCase(symbol.charAt(0)) + symbol.substring(1) }

def getJavaGenericTypeParameterTypeNames = { method ->
    def typeArguments = method.genericReturnType.actualTypeArguments;
    return typeArguments.
            collect { (it instanceof Class) ? ((Class)it).simpleName : it.typeName }.
            collect { name ->
                if (name.equals("A")) {
                    name = "object"
                }
                else if (name.equals("B")) {
                    name = "E2";
                }
                name
            }
}

def getJavaParameterTypeNames = { method ->
    return method.parameters.
            collect { param ->
                param.type.simpleName
            } 
}

def toCSharpParamString = { param ->
    csharpParamTypeName = toCSharpType(param.type.simpleName)
    "${csharpParamTypeName} ${param.name}"
    }

def getJavaParamTypeString = { method ->
    getJavaParameterTypeNames(method).join(",")
}

def getCSharpParamTypeString = { method ->
    return method.parameters.
            collect { param ->
                toCSharpType(param.type.simpleName)
            }.join(",")
}

def getCSharpParamString = { method ->
    def parameters = method.parameters;
    if (parameters.length == 0)
        return ""        
    def csharpParameters = parameters.
            init().
            collect { param ->
                toCSharpParamString(param)
            };
    def lastCSharpParam = "";
    if (method.isVarArgs())
        lastCSharpParam += "params ";
    lastCSharpParam += toCSharpParamString(parameters.last())
    csharpParameters += lastCSharpParam
    csharpParamString = csharpParameters.join(", ")
    csharpParamString
}

def getParamNames = { parameters ->
    return parameters.
        collect { param ->
            param.name
        }
}

def hasMethodNoGenericCounterPartInGraphTraversal = { method ->
    def parameterTypeNames = getJavaParameterTypeNames(method)
    if (method.name.equals("fold")) {
        return parameterTypeNames.size() == 0
    }
    if (method.name.equals("limit")) {
        if (parameterTypeNames.size() == 1) {
            return parameterTypeNames[0].equals("long")
        }
    }
    if (method.name.equals("range")) {
        if (parameterTypeNames.size() == 2) {
            return parameterTypeNames[0].equals("long") && parameterTypeNames[1].equals("long")
        }
    }
    if (method.name.equals("tail")) {
        if (parameterTypeNames.size() == 0) {
            return true
        }
        if (parameterTypeNames.size() == 1) {
            return parameterTypeNames[0].equals("long")
        }
    }
    return false
}

def t2withSpecialGraphTraversalt2 = ["IList<E2>": "E2"]

def getGraphTraversalT2ForT2 = { t2 ->
    if (t2withSpecialGraphTraversalt2.containsKey(t2)) {
        return t2withSpecialGraphTraversalt2.get(t2)
    }
    return t2
}

def binding = ["pmethods": P.class.getMethods().
        findAll { Modifier.isStatic(it.getModifiers()) }.
        findAll { P.class.isAssignableFrom(it.returnType) }.
        collect { it.name }.
        unique().
        sort { a, b -> a <=> b },
               "sourceStepMethods": GraphTraversalSource.getMethods(). // SOURCE STEPS
<<<<<<< HEAD
                       findAll { GraphTraversalSource.class.equals(it.returnType) }.
                       findAll {
                           !it.name.equals("clone") &&
                                   !it.name.equals(TraversalSource.Symbols.withRemote) &&
                                   !it.name.equals(TraversalSource.Symbols.withComputer)
                       }.
                       collect { it.name }.
                       unique().
                       sort { a, b -> a <=> b },
=======
                        findAll { GraphTraversalSource.class.equals(it.returnType) }.
                        findAll {
                            !it.name.equals("clone") &&
                                    !it.name.equals(TraversalSource.Symbols.withBindings) &&
                                    !it.name.equals(TraversalSource.Symbols.withRemote) &&
                                    !it.name.equals(TraversalSource.Symbols.withComputer)
                        }.
                // Select unique combination of C# parameter types and sort by Java parameter type combination
                        sort { a, b -> a.name <=> b.name ?: getJavaParamTypeString(a) <=> getJavaParamTypeString(b) }.
                        unique { a,b -> a.name <=> b.name ?: getCSharpParamTypeString(a) <=> getCSharpParamTypeString(b) }.
                        collect { javaMethod ->
                            def parameters = getCSharpParamString(javaMethod)
                            def paramNames = getParamNames(javaMethod.parameters)
                            return ["methodName": javaMethod.name, "parameters":parameters, "paramNames":paramNames]
                        },
>>>>>>> 65abea5f
               "sourceSpawnMethods": GraphTraversalSource.getMethods(). // SPAWN STEPS
                        findAll { GraphTraversal.class.equals(it.returnType) && !it.name.equals('inject')}.          
                // Select unique combination of C# parameter types and sort by Java parameter type combination                                                                    
                        sort { a, b -> a.name <=> b.name ?: getJavaParamTypeString(a) <=> getJavaParamTypeString(b) }.
                        unique { a,b -> a.name <=> b.name ?: getCSharpParamTypeString(a) <=> getCSharpParamTypeString(b) }.
                        collect { javaMethod ->
                            def typeArguments = javaMethod.genericReturnType.actualTypeArguments.collect{t -> ((java.lang.Class)t).simpleName}
                            def parameters = getCSharpParamString(javaMethod)
                            def paramNames = getParamNames(javaMethod.parameters)
                            return ["methodName": javaMethod.name, "typeArguments": typeArguments, "parameters":parameters, "paramNames":paramNames]
                        },
               "graphStepMethods": GraphTraversal.getMethods().
<<<<<<< HEAD
                       findAll { GraphTraversal.class.equals(it.returnType) }.
                       findAll { !it.name.equals("clone") && !it.name.equals("iterate") }.
                       groupBy { it.name }.
               // Select unique by name, with the most amount of parameters
                       collect { it.value.sort { a, b -> b.parameterCount <=> a.parameterCount }.first() }.
                       sort { a, b -> a.name <=> b.name }.
                       collect { javaMethod ->
                           def typeNames = getJavaParameterTypeNames(javaMethod)
                           def t1 = toCSharpType(typeNames[0])
                           def t2 = toCSharpType(typeNames[1])
                           def tParam = getCSharpGenericTypeParam(t2)
                           def specificTypes = methodsWithSpecificTypes.get(javaMethod.name)
                           if (specificTypes) {
                               t2 = specificTypes[0]
                               tParam = specificTypes.size() > 1 ? "<" + specificTypes[1] + ">" : ""
                           }
                           return ["methodName": javaMethod.name, "t1":t1, "t2":t2, "tParam":tParam]
                       },
=======
                        findAll { GraphTraversal.class.equals(it.returnType) }.
                        findAll { !it.name.equals("clone") && !it.name.equals("iterate") }.
                // Select unique combination of C# parameter types and sort by Java parameter type combination
                        sort { a, b -> a.name <=> b.name ?: getJavaParamTypeString(a) <=> getJavaParamTypeString(b) }.
                        unique { a,b -> a.name <=> b.name ?: getCSharpParamTypeString(a) <=> getCSharpParamTypeString(b) }.
                        collect { javaMethod ->
                            def typeNames = getJavaGenericTypeParameterTypeNames(javaMethod)
                            def t1 = toCSharpType(typeNames[0])
                            def t2 = toCSharpType(typeNames[1])
                            def tParam = getCSharpGenericTypeParam(t2)
                            def parameters = getCSharpParamString(javaMethod)
                            def paramNames = getParamNames(javaMethod.parameters)
                            return ["methodName": javaMethod.name, "t1":t1, "t2":t2, "tParam":tParam, "parameters":parameters, "paramNames":paramNames]
                        },
>>>>>>> 65abea5f
               "anonStepMethods": __.class.getMethods().
                        findAll { GraphTraversal.class.equals(it.returnType) }.
                        findAll { Modifier.isStatic(it.getModifiers()) }.
                        findAll { !it.name.equals("__") && !it.name.equals("start") }.
                // Select unique combination of C# parameter types and sort by Java parameter type combination
                        sort { a, b -> a.name <=> b.name ?: getJavaParamTypeString(a) <=> getJavaParamTypeString(b) }.
                        unique { a,b -> a.name <=> b.name ?: getCSharpParamTypeString(a) <=> getCSharpParamTypeString(b) }.
                        collect { javaMethod ->
                            def typeNames = getJavaGenericTypeParameterTypeNames(javaMethod)
                            def t2 = toCSharpType(typeNames[1])
                            def tParam = getCSharpGenericTypeParam(t2)
                            def specificTypes = methodsWithSpecificTypes.get(javaMethod.name)
                            if (specificTypes) {
                                t2 = specificTypes[0]
                                tParam = specificTypes.size() > 1 ? "<" + specificTypes[1] + ">" : ""
                            }
                            def parameters = getCSharpParamString(javaMethod)
                            def paramNames = getParamNames(javaMethod.parameters)
                            def callGenericTypeArg = hasMethodNoGenericCounterPartInGraphTraversal(javaMethod) ? "" : tParam
                            def graphTraversalT2 = getGraphTraversalT2ForT2(t2)
                            return ["methodName": javaMethod.name, "t2":t2, "tParam":tParam, "parameters":parameters, "paramNames":paramNames, "callGenericTypeArg":callGenericTypeArg, "graphTraversalT2":graphTraversalT2]
                        },
               "toCSharpMethodName": toCSharpMethodName]

def engine = new groovy.text.GStringTemplateEngine()
def traversalTemplate = engine.createTemplate(new File("${projectBaseDir}/glv/GraphTraversal.template")).make(binding)
def traversalFile = new File("${projectBaseDir}/src/Gremlin.Net/Process/Traversal/GraphTraversal.cs")
traversalFile.newWriter().withWriter{ it << traversalTemplate }

def graphTraversalTemplate = engine.createTemplate(new File("${projectBaseDir}/glv/GraphTraversalSource.template")).make(binding)
def graphTraversalFile = new File("${projectBaseDir}/src/Gremlin.Net/Process/Traversal/GraphTraversalSource.cs")
graphTraversalFile.newWriter().withWriter{ it << graphTraversalTemplate }

def anonymousTraversalTemplate = engine.createTemplate(new File("${projectBaseDir}/glv/AnonymousTraversal.template")).make(binding)
def anonymousTraversalFile = new File("${projectBaseDir}/src/Gremlin.Net/Process/Traversal/__.cs")
anonymousTraversalFile.newWriter().withWriter{ it << anonymousTraversalTemplate }

def pTemplate = engine.createTemplate(new File("${projectBaseDir}/glv/P.template")).make(binding)
def pFile = new File("${projectBaseDir}/src/Gremlin.Net/Process/Traversal/P.cs")
pFile.newWriter().withWriter{ it << pTemplate }

// Process enums
def toCSharpName = { enumClass, itemName ->
    if (enumClass.equals(Direction.class)) {
        itemName = itemName.toLowerCase()
    }

    return itemName.substring(0, 1).toUpperCase() + itemName.substring(1)
}

def createEnum = { enumClass, csharpToJava ->
    def b = ["enumClass": enumClass,
             "constants": enumClass.getEnumConstants().
                    sort { a, b -> a.name() <=> b.name() }.
                    collect { value ->
                        def csharpName = toCSharpName(enumClass, value.name())
                        csharpToJava.put(enumClass.simpleName + "." + csharpName, value.name())
                        return csharpName
                    }.join(",\n\t\t")]

    def enumTemplate = engine.createTemplate(new File("${projectBaseDir}/glv/Enum.template")).make(b)
    def enumFile = new File("${projectBaseDir}/src/Gremlin.Net/Process/Traversal/" + enumClass.getSimpleName() + ".cs")
    enumFile.newWriter().withWriter{ it << enumTemplate }
}

def enumCSharpToJavaNames = [:]
CoreImports.getClassImports().findAll { Enum.class.isAssignableFrom(it) }.
        sort { a, b -> a.getSimpleName() <=> b.getSimpleName() }.
        each { createEnum(it, enumCSharpToJavaNames) }

def lastIndex = (enumCSharpToJavaNames.size() - 1);
def body = new StringBuilder()
enumCSharpToJavaNames.eachWithIndex{ node, i ->
    body.append("""{"$node.key", "$node.value"}""")
    body.append(i == lastIndex ? "\n" : ",\n            ")
}

def namingConversionsTemplate = engine.createTemplate(new File("${projectBaseDir}/glv/NamingConversions.template")).make(["body":body])
def namingConversionsFile = new File("${projectBaseDir}/src/Gremlin.Net/Process/Traversal/NamingConversions.cs")
namingConversionsFile.newWriter().withWriter{ it << namingConversionsTemplate }

def determineVersion = {
    def env = System.getenv()
    def mavenVersion = env.containsKey("TP_RELEASE_VERSION") ? env.get("DOTNET_RELEASE_VERSION") : "${projectVersion}"

    // only want to generate a timestamp for the version if this is a nuget deploy
    if (!mavenVersion.endsWith("-SNAPSHOT") || null == System.getProperty("nuget")) return mavenVersion

    return mavenVersion.replace("-SNAPSHOT", "-dev-" + System.currentTimeMillis())
}

def versionToUse = determineVersion()
def csprojTemplate = engine.createTemplate(new File("${projectBaseDir}/glv/Gremlin.Net.csproj.template")).make(["projectVersion":versionToUse])
def csprojFile = new File("${projectBaseDir}/src/Gremlin.Net/Gremlin.Net.csproj")
csprojFile.newWriter().withWriter{ it << csprojTemplate }<|MERGE_RESOLUTION|>--- conflicted
+++ resolved
@@ -68,19 +68,10 @@
                                 "mean": useE2,
                                 "optional": useE2,
                                 "range": useE2,
-<<<<<<< HEAD
-                                "select": ["IDictionary<string, E2>", "E2"],
                                 "skip": useE2,
                                 "sum": useE2,
                                 "tail": useE2,
-                                "tree": ["object"],
-                                "unfold": useE2,
                                 "valueMap": ["IDictionary<TKey, TValue>", "TKey, TValue"],]
-=======
-                                "sum": useE2,
-                                "tail": useE2,
-                                "unfold": useE2]                                                        
->>>>>>> 65abea5f
 
 def getCSharpGenericTypeParam = { typeName ->
     def tParam = ""
@@ -211,17 +202,6 @@
         unique().
         sort { a, b -> a <=> b },
                "sourceStepMethods": GraphTraversalSource.getMethods(). // SOURCE STEPS
-<<<<<<< HEAD
-                       findAll { GraphTraversalSource.class.equals(it.returnType) }.
-                       findAll {
-                           !it.name.equals("clone") &&
-                                   !it.name.equals(TraversalSource.Symbols.withRemote) &&
-                                   !it.name.equals(TraversalSource.Symbols.withComputer)
-                       }.
-                       collect { it.name }.
-                       unique().
-                       sort { a, b -> a <=> b },
-=======
                         findAll { GraphTraversalSource.class.equals(it.returnType) }.
                         findAll {
                             !it.name.equals("clone") &&
@@ -237,7 +217,6 @@
                             def paramNames = getParamNames(javaMethod.parameters)
                             return ["methodName": javaMethod.name, "parameters":parameters, "paramNames":paramNames]
                         },
->>>>>>> 65abea5f
                "sourceSpawnMethods": GraphTraversalSource.getMethods(). // SPAWN STEPS
                         findAll { GraphTraversal.class.equals(it.returnType) && !it.name.equals('inject')}.          
                 // Select unique combination of C# parameter types and sort by Java parameter type combination                                                                    
@@ -250,26 +229,6 @@
                             return ["methodName": javaMethod.name, "typeArguments": typeArguments, "parameters":parameters, "paramNames":paramNames]
                         },
                "graphStepMethods": GraphTraversal.getMethods().
-<<<<<<< HEAD
-                       findAll { GraphTraversal.class.equals(it.returnType) }.
-                       findAll { !it.name.equals("clone") && !it.name.equals("iterate") }.
-                       groupBy { it.name }.
-               // Select unique by name, with the most amount of parameters
-                       collect { it.value.sort { a, b -> b.parameterCount <=> a.parameterCount }.first() }.
-                       sort { a, b -> a.name <=> b.name }.
-                       collect { javaMethod ->
-                           def typeNames = getJavaParameterTypeNames(javaMethod)
-                           def t1 = toCSharpType(typeNames[0])
-                           def t2 = toCSharpType(typeNames[1])
-                           def tParam = getCSharpGenericTypeParam(t2)
-                           def specificTypes = methodsWithSpecificTypes.get(javaMethod.name)
-                           if (specificTypes) {
-                               t2 = specificTypes[0]
-                               tParam = specificTypes.size() > 1 ? "<" + specificTypes[1] + ">" : ""
-                           }
-                           return ["methodName": javaMethod.name, "t1":t1, "t2":t2, "tParam":tParam]
-                       },
-=======
                         findAll { GraphTraversal.class.equals(it.returnType) }.
                         findAll { !it.name.equals("clone") && !it.name.equals("iterate") }.
                 // Select unique combination of C# parameter types and sort by Java parameter type combination
@@ -284,7 +243,6 @@
                             def paramNames = getParamNames(javaMethod.parameters)
                             return ["methodName": javaMethod.name, "t1":t1, "t2":t2, "tParam":tParam, "parameters":parameters, "paramNames":paramNames]
                         },
->>>>>>> 65abea5f
                "anonStepMethods": __.class.getMethods().
                         findAll { GraphTraversal.class.equals(it.returnType) }.
                         findAll { Modifier.isStatic(it.getModifiers()) }.
