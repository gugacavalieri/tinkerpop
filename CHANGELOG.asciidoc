--- conflicted
+++ resolved
@@ -23,12 +23,9 @@
 [[release-3-3-5]]
 === TinkerPop 3.3.5 (Release Date: NOT OFFICIALLY RELEASED YET)
 
-<<<<<<< HEAD
 This release also includes changes from <<release-3-2-11, 3.2.11>>.
 
-=======
 * Fixed `PersistedOutputRDD` to eager persist RDD by adding `count()` action calls.
->>>>>>> 5cc25368
 
 [[release-3-3-4]]
 === TinkerPop 3.3.4 (Release Date: October 15, 2018)
