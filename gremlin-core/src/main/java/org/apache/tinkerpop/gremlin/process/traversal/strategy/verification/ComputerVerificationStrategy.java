--- conflicted
+++ resolved
@@ -28,11 +28,6 @@
 import org.apache.tinkerpop.gremlin.process.traversal.step.Mutating;
 import org.apache.tinkerpop.gremlin.process.traversal.step.PathProcessor;
 import org.apache.tinkerpop.gremlin.process.traversal.step.TraversalParent;
-<<<<<<< HEAD
-import org.apache.tinkerpop.gremlin.process.traversal.step.filter.DedupGlobalStep;
-import org.apache.tinkerpop.gremlin.process.traversal.step.filter.WhereTraversalStep;
-=======
->>>>>>> 6c7962f5
 import org.apache.tinkerpop.gremlin.process.traversal.step.map.GraphStep;
 import org.apache.tinkerpop.gremlin.process.traversal.step.sideEffect.InjectStep;
 import org.apache.tinkerpop.gremlin.process.traversal.step.sideEffect.SubgraphStep;
@@ -67,21 +62,13 @@
         if (!TraversalHelper.onGraphComputer(traversal))
             return;
 
-<<<<<<< HEAD
-        final boolean globalChild = traversal.getParent().isGlobalChild(traversal);
-=======
         final boolean globalChild = TraversalHelper.isGlobalChild(traversal);
->>>>>>> 6c7962f5
 
         if (traversal.getParent() instanceof TraversalVertexProgramStep) {
             if (TraversalHelper.getStepsOfAssignableClassRecursively(GraphStep.class, traversal).size() > 1)
                 throw new VerificationException("Mid-traversal V()/E() is currently not supported on GraphComputer", traversal);
             if (TraversalHelper.hasStepOfAssignableClassRecursively(ProfileStep.class, traversal) && TraversalHelper.getStepsOfAssignableClass(VertexProgramStep.class, TraversalHelper.getRootTraversal(traversal)).size() > 1)
-<<<<<<< HEAD
-                throw new VerificationException("Profiling a multi-GraphComputer traversal is currently not supported", traversal);
-=======
                 throw new VerificationException("Profiling a multi-VertexProgramStep traversal is currently not supported on GraphComputer", traversal);
->>>>>>> 6c7962f5
         }
 
         for (final Step<?, ?> step : traversal.getSteps()) {
@@ -100,28 +87,6 @@
             }
 
             // collecting barriers and dedup global use can only operate on the element and its properties (no incidences)
-<<<<<<< HEAD
-            if ((step instanceof CollectingBarrierStep || step instanceof DedupGlobalStep) && step instanceof TraversalParent) {
-                if (((TraversalParent) step).getLocalChildren().stream().filter(t -> !TraversalHelper.isLocalProperties(t)).findAny().isPresent())
-                    throw new VerificationException("A barrier-steps can not process the incident edges of a vertex on GraphComputer: " + step, traversal);
-            }
-
-            // this is due to how reducing works and can be fixed by generalizing the current simple model
-            // we need to make it so dedup global does its project post reduction (easy to do, just do it)
-            if ((step instanceof DedupGlobalStep) && (!((DedupGlobalStep) step).getScopeKeys().isEmpty())) {
-                throw new VerificationException("A dedup()-step can not process scoped elements on GraphComputer: " + step, traversal);
-            }
-
-            // this is a problem because sideEffect.merge() is transient on the OLAP reduction
-            if (TraversalHelper.getRootTraversal(traversal).getTraverserRequirements().contains(TraverserRequirement.ONE_BULK))
-                throw new VerificationException("One bulk us currently not supported on GraphComputer: " + step, traversal);
-
-            if ((step instanceof WhereTraversalStep && TraversalHelper.getVariableLocations(((WhereTraversalStep<?>) step).getLocalChildren().get(0)).contains(Scoping.Variable.START)))
-                throw new VerificationException("A where()-step that has a start variable is not allowed on GraphComputer because the variable value is retrieved from the path: " + step, traversal);
-
-            if (step instanceof PathProcessor && ((PathProcessor) step).getMaxRequirement() != PathProcessor.ElementRequirement.ID)
-                throw new VerificationException("The following path processor step requires more than the element id on GraphComputer: " + step + " requires " + ((PathProcessor) step).getMaxRequirement(), traversal);
-=======
             if (step instanceof CollectingBarrierStep && step instanceof TraversalParent) {
                 if (((TraversalParent) step).getLocalChildren().stream().filter(t -> !TraversalHelper.isLocalProperties(t)).findAny().isPresent())
                     throw new VerificationException("The following barrier step can not process the incident edges of a vertex on GraphComputer: " + step, traversal);
@@ -133,7 +98,6 @@
 
             if (step instanceof PathProcessor && ((PathProcessor) step).getMaxRequirement() != PathProcessor.ElementRequirement.ID)
                 throw new VerificationException("It is not possible to access more than a path element's id on GraphComputer: " + step + " requires " + ((PathProcessor) step).getMaxRequirement(), traversal);
->>>>>>> 6c7962f5
 
             if (UNSUPPORTED_STEPS.stream().filter(c -> c.isAssignableFrom(step.getClass())).findFirst().isPresent())
                 throw new VerificationException("The following step is currently not supported on GraphComputer: " + step, traversal);
