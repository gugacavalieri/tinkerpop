--- conflicted
+++ resolved
@@ -133,19 +133,10 @@
         return (GraphTraversalSource) TraversalSource.super.withoutStrategies(traversalStrategyClasses);
     }
 
-    @Override
-<<<<<<< HEAD
-=======
-    @Deprecated
-    public GraphTraversalSource withBindings(final Bindings bindings) {
-        return (GraphTraversalSource) TraversalSource.super.withBindings(bindings);
-    }
-
-    /**
-     * {@inheritDoc}
-     */
-    @Override
->>>>>>> 309957bc
+    /**
+     * {@inheritDoc}
+     */
+    @Override
     public GraphTraversalSource withComputer(final Computer computer) {
         return (GraphTraversalSource) TraversalSource.super.withComputer(computer);
     }
@@ -316,33 +307,10 @@
 
     //// SPAWNS
 
-<<<<<<< HEAD
-=======
-    /**
-     * @deprecated As of release 3.1.0, replaced by {@link #addV()}
-     */
-    @Deprecated
-    public GraphTraversal<Vertex, Vertex> addV(final Object... keyValues) {
-        ElementHelper.legalPropertyKeyValueArray(keyValues);
-        if (keyValues.length != 0 && keyValues[0].equals(T.label)) {
-            final GraphTraversal<Vertex, Vertex> traversal = this.addV(keyValues[1].toString());
-            for (int i = 2; i < keyValues.length; i = i + 2) {
-                traversal.property(keyValues[i], keyValues[i + 1]);
-            }
-            return traversal;
-        } else {
-            final GraphTraversal<Vertex, Vertex> traversal = this.addV();
-            for (int i = 0; i < keyValues.length; i = i + 2) {
-                traversal.property(keyValues[i], keyValues[i + 1]);
-            }
-            return traversal;
-        }
-    }
 
     /**
      * Spawns a {@link GraphTraversal} by adding a vertex with the specified label.
      */
->>>>>>> 309957bc
     public GraphTraversal<Vertex, Vertex> addV(final String label) {
         final GraphTraversalSource clone = this.clone();
         clone.bytecode.addStep(GraphTraversal.Symbols.addV, label);
@@ -350,7 +318,9 @@
         return traversal.addStep(new AddVertexStartStep(traversal, label));
     }
 
-<<<<<<< HEAD
+    /**
+     * Spawns a {@link GraphTraversal} by adding a vertex with the label as determined by a {@link Traversal}.
+     */
     public GraphTraversal<Vertex, Vertex> addV(final Traversal<?, String> vertexLabelTraversal) {
         final GraphTraversalSource clone = this.clone();
         clone.bytecode.addStep(GraphTraversal.Symbols.addV, vertexLabelTraversal);
@@ -358,11 +328,9 @@
         return traversal.addStep(new AddVertexStartStep(traversal, vertexLabelTraversal));
     }
 
-=======
     /**
      * Spawns a {@link GraphTraversal} by adding a vertex with the default label.
      */
->>>>>>> 309957bc
     public GraphTraversal<Vertex, Vertex> addV() {
         final GraphTraversalSource clone = this.clone();
         clone.bytecode.addStep(GraphTraversal.Symbols.addV);
@@ -370,6 +338,9 @@
         return traversal.addStep(new AddVertexStartStep(traversal, (String)null));
     }
 
+    /**
+     * Spawns a {@link GraphTraversal} by adding a edge with the specified label.
+     */
     public GraphTraversal<Edge, Edge> addE(final String label) {
         final GraphTraversalSource clone = this.clone();
         clone.bytecode.addStep(GraphTraversal.Symbols.addE, label);
@@ -377,6 +348,9 @@
         return traversal.addStep(new AddEdgeStartStep(traversal, label));
     }
 
+    /**
+     * Spawns a {@link GraphTraversal} by adding a edge with a label as specified by the provided {@link Traversal}.
+     */
     public GraphTraversal<Edge, Edge> addE(final Traversal<?, String> edgeLabelTraversal) {
         final GraphTraversalSource clone = this.clone();
         clone.bytecode.addStep(GraphTraversal.Symbols.addE, edgeLabelTraversal);
