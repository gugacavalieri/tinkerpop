--- conflicted
+++ resolved
@@ -1006,13 +1006,8 @@
 |scriptEngines.<name>.staticImports |A comma separated list of "static" imports to make available to the `ScriptEngine`. |_none_
 |scriptEngines.<name>.scripts |A comma separated list of script files to execute on `ScriptEngine` initialization. `Graph` and `TraversalSource` instance references produced from scripts will be stored globally in Gremlin Server, therefore it is possible to use initialization scripts to add Traversal Strategies or create entirely new `Graph` instances all together. Instantiating a `LifeCycleHook` in a script provides a way to execute scripts when Gremlin Server starts and stops.|_none_
 |scriptEngines.<name>.config |A `Map` of configuration settings for the `ScriptEngine`.  These settings are dependent on the `ScriptEngine` implementation being used. |_none_
-<<<<<<< HEAD
-|scriptEvaluationTimeout |The amount of time in milliseconds before a script evaluation and iteration of result times out. This feature can be turned off by setting the value to `0`. |30000
+|evaluationTimeout |The amount of time in milliseconds before a request evaluation and iteration of result times out. This feature can be turned off by setting the value to `0`. |30000
 |serializers |A `List` of `Map` settings, where each `Map` represents a `MessageSerializer` implementation to use along with its configuration. If this value is not set, then Gremlin Server will configure with GraphSON and GraphBinary but will not register any `ioRegistries` for configured graphs. |_empty_
-=======
-|evaluationTimeout |The amount of time in milliseconds before a script evaluation and iteration of result times out. This feature can be turned off by setting the value to `0`. |30000
-|serializers |A `List` of `Map` settings, where each `Map` represents a `MessageSerializer` implementation to use along with its configuration. If this value is not set, then Gremlin Server will configure with GraphSON and Gryo but will not register any `ioRegistries` for configured graphs. |_empty_
->>>>>>> 8add7157
 |serializers[X].className |The full class name of the `MessageSerializer` implementation. |_none_
 |serializers[X].config |A `Map` containing `MessageSerializer` specific configurations. |_none_
 |ssl.enabled |Determines if SSL is turned on or not. |false
