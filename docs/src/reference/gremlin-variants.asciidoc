--- conflicted
+++ resolved
@@ -442,23 +442,12 @@
 Creating a <<dsl,Domain Specific Language>> (DSL) in Java requires the `@GremlinDsl` Java annotation in `gremlin-core`.
 This annotation should be applied to a "DSL interface" that extends `GraphTraversal.Admin`:
 
-<<<<<<< HEAD
 [source,java]
 ----
 @GremlinDsl
 public interface SocialTraversalDsl<S, E> extends GraphTraversal.Admin<S, E> {
 }
 ----
-=======
-If you need to send additional headers in the websockets connection, you can pass an optional `headers` parameter
-to the `DriverRemoteConnection` constructor.
-
-[source,python]
-g = traversal().withRemote(DriverRemoteConnection('ws://localhost:8182/gremlin','g',headers={'Header':'Value'}))
-
-
-=== Gremlin-Python Sugar
->>>>>>> 5ab245c9
 
 IMPORTANT: The name of the DSL interface should be suffixed with "TraversalDSL". All characters in the interface name
 before that become the "name" of the DSL.
@@ -609,7 +598,7 @@
 ----
 compile group: 'org.apache.tinkerpop', name: 'gremlin-core', version: '3.3.4'
 compile group: 'org.apache.tinkerpop', name: 'gremlin-driver', version: '3.3.4'
----- 
+----
 
 [[gremlin-groovy-differences]]
 === Differences
@@ -642,6 +631,12 @@
 
 [source,python]
 g = traversal().withRemote(DriverRemoteConnection('ws://localhost:8182/gremlin','g'))
+
+If you need to send additional headers in the websockets connection, you can pass an optional `headers` parameter
+to the `DriverRemoteConnection` constructor.
+
+[source,python]
+g = traversal().withRemote(DriverRemoteConnection('ws://localhost:8182/gremlin','g',headers={'Header':'Value'}))
 
 [[python-imports]]
 === Common Imports
@@ -772,19 +767,11 @@
 engine to to cache traversals that will be reused over and over again save that some parameterization may change. Thus,
 instead of translating, compiling, and then executing each submitted bytecode, it is possible to simply execute.
 
-<<<<<<< HEAD
 [gremlin-python,modern]
 ----
 g.V(Bindings.of('id',1)).out('created').map(lambda: ("it.get().value('name').length()", "gremlin-groovy")).sum().toList()
 g.V(Bindings.of('id',4)).out('created').map(lambda: ("it.get().value('name').length()", "gremlin-groovy")).sum().toList()
 ----
-=======
-* Traversals that return a `Set` *might* be coerced to a `List` in Python. In the case of Python, number equality
-is different from JVM languages which produces different `Set` results when those types are in use. When this case
-is detected during deserialization, the `Set` is coerced to a `List` so that traversals return consistent
-results within a collection across different languages. If a `Set` is needed then convert `List` results
-to `Set` manually.
->>>>>>> 5ab245c9
 
 ==== Native Python Lambdas
 
@@ -1057,7 +1044,6 @@
 |MaxInProcessPerConnection |The maximum number of in-flight requests that can occur on a connection. |32
 |=========================================================
 
-<<<<<<< HEAD
 A `NoConnectionAvailableException` is thrown if all connections have reached the `MaxInProcessPerConnection` limit
 when a new request comes in.
 
@@ -1065,15 +1051,6 @@
 
 The Gremlin.Net driver uses by default GraphSON 3.0 but it is also possible to use GraphSON 2.0 which can be necessary
 when the server does not support GraphSON 3.0 yet:
-=======
-When a traversal bytecode is sent over a `IRemoteConnection` (e.g. Gremlin Server), it will be translated, compiled,
-and then executed. If the same traversal is sent again, translation and compilation can be skipped as the previously
-compiled version should be cached. Many traversals are unique up to some parameterization. For instance,
-`g.V(1).Out("created").Values("name")` is considered different from `g.V(4).Out("created").Values("Name")`
-as they have different script "string" representations. However, `g.V(x).Out("created").Values("name")` with bindings of
-`{x : 1}` and `{x : 4}` are considered the same. If a traversal is going to be executed repeatedly, but with different
-parameters, then bindings should be used. In Gremlin.Net, bindings are objects that can be created as follows.
->>>>>>> 5ab245c9
 
 [source,csharp]
 ----
