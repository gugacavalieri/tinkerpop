--- conflicted
+++ resolved
@@ -1,11 +1,6 @@
 {
-<<<<<<< HEAD
-  "name": "gremlin-javascript",
+  "name": "gremlin",
   "version": "3.3.3-alpha1",
-=======
-  "name": "gremlin",
-  "version": "3.2.9-alpha1",
->>>>>>> df7870a4
   "description": "JavaScript Gremlin Language Variant",
   "author": "Apache TinkerPop team",
   "keywords": [
