/*
 * Licensed to the Apache Software Foundation (ASF) under one
 * or more contributor license agreements.  See the NOTICE file
 * distributed with this work for additional information
 * regarding copyright ownership.  The ASF licenses this file
 * to you under the Apache License, Version 2.0 (the
 * "License"); you may not use this file except in compliance
 * with the License.  You may obtain a copy of the License at
 *
 * http://www.apache.org/licenses/LICENSE-2.0
 *
 * Unless required by applicable law or agreed to in writing,
 * software distributed under the License is distributed on an
 * "AS IS" BASIS, WITHOUT WARRANTIES OR CONDITIONS OF ANY
 * KIND, either express or implied.  See the License for the
 * specific language governing permissions and limitations
 * under the License.
 */
package org.apache.tinkerpop.gremlin.process.graph.traversal.step.branch;

import org.apache.tinkerpop.gremlin.LoadGraphWith;
import org.apache.tinkerpop.gremlin.process.AbstractGremlinProcessTest;
import org.apache.tinkerpop.gremlin.process.Traversal;
import org.apache.tinkerpop.gremlin.process.TraversalEngine;
import org.apache.tinkerpop.gremlin.process.UseEngine;
import org.apache.tinkerpop.gremlin.structure.Vertex;
import org.junit.Test;

import java.util.Arrays;
import java.util.List;

import static org.apache.tinkerpop.gremlin.LoadGraphWith.GraphData.MODERN;
import static org.apache.tinkerpop.gremlin.process.graph.traversal.__.label;
import static org.apache.tinkerpop.gremlin.process.graph.traversal.__.values;

/**
 * @author Marko A. Rodriguez (http://markorodriguez.com)
 */
public abstract class BranchTest extends AbstractGremlinProcessTest {

    public abstract Traversal<Vertex, Object> get_g_V_branchXlabel_eq_person__a_bX_optionXa__ageX_optionXb__langX_optionXb__nameX();

    public abstract Traversal<Vertex, Object> get_g_V_branchXlabelX_optionXperson__ageX_optionXsoftware__langX_optionXsoftware__nameX();

    @Test
    @LoadGraphWith(MODERN)
    public void g_V_branchXlabel_eq_person__a_bX_optionXa__ageX_optionXb__langX_optionXb__nameX() {
        final List<Traversal<Vertex, Object>> traversals = Arrays.asList(
                get_g_V_branchXlabel_eq_person__a_bX_optionXa__ageX_optionXb__langX_optionXb__nameX(),
                get_g_V_branchXlabelX_optionXperson__ageX_optionXsoftware__langX_optionXsoftware__nameX());
        traversals.forEach(traversal -> {
            printTraversalForm(traversal);
            checkResults(Arrays.asList("java", "java", "lop", "ripple", 29, 27, 32, 35), traversal);
        });
    }

    @UseEngine(TraversalEngine.Type.STANDARD)
    @UseEngine(TraversalEngine.Type.COMPUTER)
    public static class StandardTest extends BranchTest {

        @Override
        public Traversal<Vertex, Object> get_g_V_branchXlabel_eq_person__a_bX_optionXa__ageX_optionXb__langX_optionXb__nameX() {
            return g.V().branch(v -> v.get().label().equals("person") ? "a" : "b")
                    .option("a", values("age"))
                    .option("b", values("lang"))
                    .option("b", values("name"));
        }

        @Override
        public Traversal<Vertex, Object> get_g_V_branchXlabelX_optionXperson__ageX_optionXsoftware__langX_optionXsoftware__nameX() {
            return g.V().branch(label().is("person").count())
                    .option(1L, values("age"))
                    .option(0L, values("lang"))
                    .option(0L, values("name"));
        }
    }
<<<<<<< HEAD
=======

    @UseEngine(TraversalEngine.Type.COMPUTER)
    public static class ComputerTest extends StandardTest {

        @Override
        @Test
        @org.junit.Ignore(TRAVERSAL_NOT_SUPPORTED_BY_COMPUTER)
        public void g_V_branchXlabel_eq_person__a_bX_optionXa__ageX_optionXb__langX_optionXb__nameX() {
        }
    }
>>>>>>> aefbcc24
}<|MERGE_RESOLUTION|>--- conflicted
+++ resolved
@@ -20,6 +20,7 @@
 
 import org.apache.tinkerpop.gremlin.LoadGraphWith;
 import org.apache.tinkerpop.gremlin.process.AbstractGremlinProcessTest;
+import org.apache.tinkerpop.gremlin.process.IgnoreEngine;
 import org.apache.tinkerpop.gremlin.process.Traversal;
 import org.apache.tinkerpop.gremlin.process.TraversalEngine;
 import org.apache.tinkerpop.gremlin.process.UseEngine;
@@ -44,6 +45,7 @@
 
     @Test
     @LoadGraphWith(MODERN)
+    @IgnoreEngine(TraversalEngine.Type.COMPUTER)
     public void g_V_branchXlabel_eq_person__a_bX_optionXa__ageX_optionXb__langX_optionXb__nameX() {
         final List<Traversal<Vertex, Object>> traversals = Arrays.asList(
                 get_g_V_branchXlabel_eq_person__a_bX_optionXa__ageX_optionXb__langX_optionXb__nameX(),
@@ -74,17 +76,4 @@
                     .option(0L, values("name"));
         }
     }
-<<<<<<< HEAD
-=======
-
-    @UseEngine(TraversalEngine.Type.COMPUTER)
-    public static class ComputerTest extends StandardTest {
-
-        @Override
-        @Test
-        @org.junit.Ignore(TRAVERSAL_NOT_SUPPORTED_BY_COMPUTER)
-        public void g_V_branchXlabel_eq_person__a_bX_optionXa__ageX_optionXb__langX_optionXb__nameX() {
-        }
-    }
->>>>>>> aefbcc24
 }