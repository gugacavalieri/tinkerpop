--- conflicted
+++ resolved
@@ -1,96 +1,92 @@
-<!--
-Licensed to the Apache Software Foundation (ASF) under one or more
-contributor license agreements.  See the NOTICE file distributed with
-this work for additional information regarding copyright ownership.
-The ASF licenses this file to You under the Apache License, Version 2.0
-(the "License"); you may not use this file except in compliance with
-the License.  You may obtain a copy of the License at
-
-  http://www.apache.org/licenses/LICENSE-2.0
-
-Unless required by applicable law or agreed to in writing, software
-distributed under the License is distributed on an "AS IS" BASIS,
-WITHOUT WARRANTIES OR CONDITIONS OF ANY KIND, either express or implied.
-See the License for the specific language governing permissions and
-limitations under the License.
--->
-<project xmlns="http://maven.apache.org/POM/4.0.0"
-         xmlns:xsi="http://www.w3.org/2001/XMLSchema-instance"
-         xsi:schemaLocation="http://maven.apache.org/POM/4.0.0 http://maven.apache.org/maven-v4_0_0.xsd">
-    <modelVersion>4.0.0</modelVersion>
-    <parent>
-        <groupId>org.apache.tinkerpop</groupId>
-        <artifactId>tinkerpop</artifactId>
-<<<<<<< HEAD
-        <version>3.2.0-incubating</version>
-=======
-        <version>3.1.3-SNAPSHOT</version>
->>>>>>> b8986283
-    </parent>
-    <artifactId>gremlin-test</artifactId>
-    <name>Apache TinkerPop :: Gremlin Test</name>
-    <dependencies>
-        <dependency>
-            <groupId>org.apache.tinkerpop</groupId>
-            <artifactId>gremlin-core</artifactId>
-            <version>${project.version}</version>
-        </dependency>
-        <dependency>
-            <groupId>com.carrotsearch</groupId>
-            <artifactId>junit-benchmarks</artifactId>
-            <version>0.7.2</version>
-        </dependency>
-        <dependency>
-            <groupId>com.h2database</groupId>
-            <artifactId>h2</artifactId>
-            <version>1.3.171</version>
-        </dependency>
-        <dependency>
-            <groupId>commons-io</groupId>
-            <artifactId>commons-io</artifactId>
-            <version>2.4</version>
-        </dependency>
-        <!-- TESTING -->
-        <dependency>
-            <groupId>junit</groupId>
-            <artifactId>junit</artifactId>
-            <version>${junit.version}</version>
-        </dependency>
-        <dependency>
-            <groupId>org.mockito</groupId>
-            <artifactId>mockito-all</artifactId>
-            <version>1.9.5</version>
-        </dependency>
-        <dependency>
-            <groupId>org.hamcrest</groupId>
-            <artifactId>hamcrest-all</artifactId>
-            <version>1.3</version>
-        </dependency>
-    </dependencies>
-    <build>
-        <directory>${basedir}/target</directory>
-        <finalName>${project.artifactId}-${project.version}</finalName>
-        <resources>
-            <resource>
-                <directory>${basedir}/src/main/resources
-                </directory>
-            </resource>
-        </resources>
-        <testResources>
-            <testResource>
-                <directory>${basedir}/src/test/resources
-                </directory>
-            </testResource>
-        </testResources>
-        <plugins>
-            <plugin>
-                <groupId>org.apache.maven.plugins</groupId>
-                <artifactId>maven-surefire-plugin</artifactId>
-            </plugin>
-            <plugin>
-                <groupId>org.apache.maven.plugins</groupId>
-                <artifactId>maven-failsafe-plugin</artifactId>
-            </plugin>
-        </plugins>
-    </build>
-</project>
+<!--
+Licensed to the Apache Software Foundation (ASF) under one or more
+contributor license agreements.  See the NOTICE file distributed with
+this work for additional information regarding copyright ownership.
+The ASF licenses this file to You under the Apache License, Version 2.0
+(the "License"); you may not use this file except in compliance with
+the License.  You may obtain a copy of the License at
+
+  http://www.apache.org/licenses/LICENSE-2.0
+
+Unless required by applicable law or agreed to in writing, software
+distributed under the License is distributed on an "AS IS" BASIS,
+WITHOUT WARRANTIES OR CONDITIONS OF ANY KIND, either express or implied.
+See the License for the specific language governing permissions and
+limitations under the License.
+-->
+<project xmlns="http://maven.apache.org/POM/4.0.0"
+         xmlns:xsi="http://www.w3.org/2001/XMLSchema-instance"
+         xsi:schemaLocation="http://maven.apache.org/POM/4.0.0 http://maven.apache.org/maven-v4_0_0.xsd">
+    <modelVersion>4.0.0</modelVersion>
+    <parent>
+        <groupId>org.apache.tinkerpop</groupId>
+        <artifactId>tinkerpop</artifactId>
+        <version>3.1.3-SNAPSHOT</version>
+    </parent>
+    <artifactId>gremlin-test</artifactId>
+    <name>Apache TinkerPop :: Gremlin Test</name>
+    <dependencies>
+        <dependency>
+            <groupId>org.apache.tinkerpop</groupId>
+            <artifactId>gremlin-core</artifactId>
+            <version>${project.version}</version>
+        </dependency>
+        <dependency>
+            <groupId>com.carrotsearch</groupId>
+            <artifactId>junit-benchmarks</artifactId>
+            <version>0.7.2</version>
+        </dependency>
+        <dependency>
+            <groupId>com.h2database</groupId>
+            <artifactId>h2</artifactId>
+            <version>1.3.171</version>
+        </dependency>
+        <dependency>
+            <groupId>commons-io</groupId>
+            <artifactId>commons-io</artifactId>
+            <version>2.4</version>
+        </dependency>
+        <!-- TESTING -->
+        <dependency>
+            <groupId>junit</groupId>
+            <artifactId>junit</artifactId>
+            <version>${junit.version}</version>
+        </dependency>
+        <dependency>
+            <groupId>org.mockito</groupId>
+            <artifactId>mockito-all</artifactId>
+            <version>1.9.5</version>
+        </dependency>
+        <dependency>
+            <groupId>org.hamcrest</groupId>
+            <artifactId>hamcrest-all</artifactId>
+            <version>1.3</version>
+        </dependency>
+    </dependencies>
+    <build>
+        <directory>${basedir}/target</directory>
+        <finalName>${project.artifactId}-${project.version}</finalName>
+        <resources>
+            <resource>
+                <directory>${basedir}/src/main/resources
+                </directory>
+            </resource>
+        </resources>
+        <testResources>
+            <testResource>
+                <directory>${basedir}/src/test/resources
+                </directory>
+            </testResource>
+        </testResources>
+        <plugins>
+            <plugin>
+                <groupId>org.apache.maven.plugins</groupId>
+                <artifactId>maven-surefire-plugin</artifactId>
+            </plugin>
+            <plugin>
+                <groupId>org.apache.maven.plugins</groupId>
+                <artifactId>maven-failsafe-plugin</artifactId>
+            </plugin>
+        </plugins>
+    </build>
+</project>